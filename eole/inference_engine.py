--- conflicted
+++ resolved
@@ -201,13 +201,9 @@
         assert self.config.world_size > 1, "World size must be greater than 1."
         for device_id in range(self.config.world_size):
             self.queue_instruct[device_id].put(("infer_file", self.config))
-<<<<<<< HEAD
             # not sure if we want a separate queue or additional info in queue_instruct
             self.queue_settings[device_id].put(settings)
-        scores, preds = [], []
-=======
         scores, estims, preds = [], [], []
->>>>>>> ff39275c
         for device_id in range(self.config.world_size):
             scores.append(self.queue_result[device_id].get())
             estims.append(self.queue_result[device_id].get())
@@ -218,12 +214,8 @@
         assert self.config.world_size > 1, "World size must be greater than 1."
         for device_id in range(self.config.world_size):
             self.queue_instruct[device_id].put(("infer_list", src))
-<<<<<<< HEAD
             self.queue_settings[device_id].put(settings)
-        scores, preds = [], []
-=======
         scores, estims, preds = [], [], []
->>>>>>> ff39275c
         for device_id in range(self.config.world_size):
             scores.append(self.queue_result[device_id].get())
             estims.append(self.queue_result[device_id].get())
