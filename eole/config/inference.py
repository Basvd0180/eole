--- conflicted
+++ resolved
@@ -138,18 +138,6 @@
     batch_type: Literal["sents", "tokens"] = Field(
         default="sents", description="Batch grouping for batch size."
     )
-<<<<<<< HEAD
-    precision: Literal["", "fp32", "fp16", "int8"] = Field(
-        default="",
-        description="Precision to run inference. "
-        "Default will use model.dtype, "
-        "fp32 to force slow fp16 model on gtx1080, "
-        "int8 to enable pytorch native 8-bit quantization (cpu only).",
-=======
-    gpu: int = Field(
-        default=-1, description="Device to run on. -1 will default to CPU."
->>>>>>> ff39275c
-    )
     avg_raw_probs: bool = Field(
         default=False,
         description="If set, during ensembling scores from different models will be combined "
