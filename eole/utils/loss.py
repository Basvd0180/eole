--- conflicted
+++ resolved
@@ -107,14 +107,6 @@
         lm_prior_tau = config.training.lm_prior_tau
         if config.training.lm_prior_model:
             if config.training.lm_prior_model[-3:] == ".pt":
-                # TODO: we should probably find a way around this
-<<<<<<< HEAD
-                # config.gpu = 0
-                config.fp32 = False
-                config.int8 = False
-=======
-                config.gpu = 0
->>>>>>> ff39275c
                 _, lm_prior_model, lm_model_config = DecoderModel.load_test_model(
                     config, model_path=config.training.lm_prior_model
                 )  # lm_model_config does not seem used
