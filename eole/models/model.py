import torch
import torch.nn as nn
from glob import glob
from collections import defaultdict
import os

from eole.utils.logging import logger

# might not be useful after full refactor
from eole.modules.lora import (
    replace_lora_linear,
    replace_lora_embedding,
    mark_only_lora_as_trainable,
)
from torch.nn.utils import skip_init
<<<<<<< HEAD
from torch.nn.init import xavier_uniform_, zeros_, uniform_, normal_
from eole.utils.misc import use_gpu, sequence_mask
=======
from torch.nn.init import xavier_uniform_, zeros_, uniform_
from eole.utils.misc import use_gpu, sequence_mask, get_device
>>>>>>> 42e26b83
from eole.inputters.inputter import dict_to_vocabs

# copied from model_builder to facilitate tests, but should not live there in the end
from eole.encoders import str2enc
from eole.decoders import str2dec
from eole.constants import DefaultTokens
from eole.modules.embeddings import Embeddings

from eole.models.model_saver import load_checkpoint
from eole.modules.estimator import FeedForward


def build_encoder(model_config, running_config=None):
    """
    Various encoder dispatcher function.
    Args:
        opt: the option in current environment.
    """
    enc_type = model_config.encoder.encoder_type
    return str2enc[enc_type].from_config(
        model_config.encoder, running_config=running_config
    )  # full config for now


def build_decoder(model_config, running_config=None):
    """
    Various decoder dispatcher function.
    Args:
        opt: the option in current environment.
    """
    dec_type = (
        "ifrnn"
        if model_config.decoder.decoder_type == "rnn" and model_config.input_feed
        else model_config.decoder.decoder_type
    )
    return str2dec[dec_type].from_config(
        model_config.decoder, running_config=running_config
    )


def build_src_emb(model_config, vocabs, running_config=None):
    # Build embeddings.
    pad_token = vocabs["specials"].get("pad_token", DefaultTokens.PAD)
    src_emb = Embeddings(
        word_vec_size=model_config.embeddings.src_word_vec_size,
        position_encoding_type=model_config.embeddings.position_encoding_type,
        position_shift=model_config.embeddings.position_shift,
        dropout=getattr(running_config, "dropout", [0.0])[0],
        word_padding_idx=vocabs["tgt"][pad_token],
        word_vocab_size=len(vocabs["src"]),
        sparse=getattr(running_config, "optim", None) == "sparseadam",
        freeze_word_vecs=model_config.embeddings.freeze_word_vecs_enc,
        n_positions=model_config.embeddings.n_positions,
    )
    return src_emb


def build_tgt_emb(
    model_config, vocabs, running_config=None, share_embeddings=False, src_emb=None
):
    # Build embeddings.
    pad_token = vocabs["specials"].get("pad_token", DefaultTokens.PAD)
    tgt_emb = Embeddings(
        word_vec_size=model_config.embeddings.tgt_word_vec_size,
        position_encoding_type=model_config.embeddings.position_encoding_type,
        position_shift=model_config.embeddings.position_shift,
        dropout=getattr(running_config, "dropout", [0.0])[0],
        word_padding_idx=vocabs["tgt"][pad_token],
        word_vocab_size=len(vocabs["tgt"]),
        sparse=getattr(running_config, "optim", None) == "sparseadam",
        freeze_word_vecs=model_config.embeddings.freeze_word_vecs_dec,
        n_positions=model_config.embeddings.n_positions,
    )

    if share_embeddings:
        tgt_emb.embeddings.weight = (
            src_emb.embeddings.weight
        )  # not sure if we need pe.weight too

    return tgt_emb


class BaseModel(nn.Module):
    """Core trainable object. Implements a trainable interface
    for a simple, generic encoder / decoder or decoder only model.

    Args:
      encoder (eole.encoders.EncoderBase): an encoder object
      decoder (eole.decoders.DecoderBase): a decoder object"""

    def __init__(self, **kwargs):
        super(BaseModel, self).__init__()
        self.encoder = kwargs.get("encoder", None)
        self.decoder = kwargs.get("decoder", None)
        self.src_emb = kwargs.get("src_emb", None)
        self.tgt_emb = kwargs.get("tgt_emb", None)
        self.add_estimator = kwargs.get("add_estimator", False)
        self.hidden_size = kwargs.get("hidden_size", None)
        self.share_decoder_embeddings = False
        if self.encoder is not None and self.src_emb is None:
            raise ValueError("An Encoder needs source Embeddings")
        if self.decoder is not None and self.tgt_emb is None:
            raise ValueError("A Decoder needs target Embeddings")
        if self.encoder is None and self.decoder is None:
            raise ValueError("A Model need an Encoder or a Decoder")

    @classmethod
    def build_blocks(cls, model_config, vocabs, running_config=None):
        """Where the blocks (encoder/decoder/etc) are actually instantiated,
        depending on the actual subclass."""
        # TODO we might want to put the share_embeddings assert here (previous model_builder L228)
        raise NotImplementedError

    def maybe_quantize(self, running_config):
        # these are not supposed to be "model" opts, but rather "chekpoint" opts
        # -> at some point we need to retrieve such opts from checkpoint
        nonlora_to_quant = [
            layer
            for layer in getattr(running_config, "quant_layers", [])
            if layer not in getattr(running_config, "lora_layers", [])
        ]
        if hasattr(running_config, "quant_layers") and len(nonlora_to_quant) > 0:
            if running_config.quant_type in ["bnb_8bit", "bnb_FP4", "bnb_NF4"]:
                logger.info(
                    "%s compression of layer %s"
                    % (running_config.quant_type, nonlora_to_quant)
                )
                try:
                    from eole.modules.bnb_linear import replace_bnb_linear
                except ImportError:
                    raise ImportError("Install bitsandbytes to use 4/8bit compression")
                # try to do this inplace, not sure it'll work
                replace_bnb_linear(
                    self,
                    module_to_convert=nonlora_to_quant,
                    q_type=running_config.quant_type,
                )
            elif running_config.quant_type in ["awq_gemm", "awq_gemv"]:
                logger.info(
                    "%s compression of layer %s"
                    % (running_config.quant_type, nonlora_to_quant)
                )
                try:
                    from eole.modules.awq_linear import replace_awq_linear
                except ImportError:
                    raise ImportError("Install AutoAWQ to use awq quantized model")
                # try to do this inplace, not sure it'll work
                replace_awq_linear(
                    self,
                    module_to_convert=nonlora_to_quant,
                    w_bit=running_config.w_bit,
                    group_size=running_config.group_size,
                    q_type=running_config.quant_type,
                )
            else:
                logger.info(
                    "compression type %s not supported." % running_config.quant_type
                )

    def maybe_lora(self, running_config):
        mark_lora = False
        if (
            hasattr(running_config, "lora_layers")
            and len(running_config.lora_layers) > 0
        ):
            # I think we need to allow encoder freezing while training LoRa
            # if running_config.freeze_encoder or running_config.freeze_decoder:
            #    raise ValueError("Cannot use LoRa with Enc/Dec-oder freezing")
            for layer in running_config.lora_layers:
                if (
                    hasattr(running_config, "quant_layers")
                    and layer in running_config.quant_layers
                ):
                    quant_type = running_config.quant_type
                else:
                    quant_type = None
                logger.info("Adding LoRa layers for %s quant %s" % (layer, quant_type))
                # try to do this inplace, not sure it'll work
                # alternative could be to make without recursion if possible
                replace_lora_linear(
                    self,
                    r=running_config.lora_rank,
                    lora_alpha=running_config.lora_alpha,
                    lora_dropout=running_config.lora_dropout,
                    layer=layer,
                    quant_type=quant_type,
                    use_ckpting=running_config.use_ckpting,
                )
            mark_lora = True
        if hasattr(running_config, "lora_embedding") and running_config.lora_embedding:
            if running_config.freeze_encoder or running_config.freeze_decoder:
                raise ValueError(
                    "Cannot use LoRa with Enc/Dec-oder freezing"
                )  # TODO move this to config validation
            logger.info("Adding LoRa Embeddings")
            # same, trying inplace
            replace_lora_embedding(
                self, r=running_config.lora_rank, lora_alpha=running_config.lora_alpha
            )
            mark_lora = True

        if mark_lora:
            mark_only_lora_as_trainable(self, bias="lora_only")

    def build_generator(self, model_config, vocabs):
        # patched to make it work with decoder config, but might be improved
        generator = skip_init(
            nn.Linear,
            in_features=model_config.decoder.hidden_size,
            out_features=len(vocabs["tgt"]),
            bias=model_config.generator_bias,
        )
        if model_config.share_decoder_embeddings:
            generator.weight = self.tgt_emb.embeddings.weight
        self.generator = generator

    def load_checkpoint(
        self,
        running_config,
        vocabs,
        checkpoint,
        device,
        offset,
        model_path=None,
    ):
        if model_path is None:
            model_path = running_config.get_model_path()
        # when using LoRa or updating the vocab (no more embeddings in ckpt)
        # => strict=False when loading state_dict
        strict = not getattr(running_config, "update_vocab", False)
        self.load_safe_state_dict(
            model_path,
            running_config=running_config,
            vocabs=vocabs,
            checkpoint=checkpoint,
            device=device,
            offset=offset,
            strict=strict,
        )

    # probably good to refactor in some way, but working for now
    def training_logic(self, running_config, vocabs, checkpoint, device_id):
        if (
            running_config.world_size > 1
            and running_config.parallel_mode == "tensor_parallel"
        ):
            device = get_device()
            offset = device_id
        else:
            if use_gpu(running_config):
                device = get_device()
            else:
                device = torch.device("cpu")
            offset = 0

        if checkpoint is not None:
            self.load_checkpoint(running_config, vocabs, checkpoint, device, offset)
        else:
            self.to(running_config.storage_dtype)
            self.to(device)

        # currently in TrainingConfig which makes more sense
        if running_config.freeze_encoder:
            self.encoder.requires_grad_(False)

        if running_config.freeze_decoder:
            self.decoder.requires_grad_(False)
            self.generator.requires_grad_(False)

    @classmethod
    def inference_logic(self, checkpoint, running_config, vocabs, device_id=None):
        model_config = checkpoint["config"].model
        # here we need a running config updated in the same way
        training_config = checkpoint["config"].training
        # override gpu_ranks/world_size to prevent warnings
        training_config.update(
            world_size=running_config.world_size, gpu_ranks=running_config.gpu_ranks
        )
        # retrieve share_vocab flag from checkpoint config
        running_config.share_vocab = checkpoint["config"].share_vocab
        # retrieve precision from checkpoint config if not explicitly set
        if "compute_dtype" not in running_config.model_fields_set:
            running_config.compute_dtype = training_config.compute_dtype
        # in fine we might have some nested Lora/QuantizeConfig that are updated from checkpoint values # noqa: E501
        # should quant type be in model config or running config ?
        if hasattr(training_config, "quant_type") and training_config.quant_type in [
            "awq_gemm",
            "awq_gemv",
        ]:  # if the loaded model is a awq quantized one, inference config cannot overwrite this
            if (
                hasattr(running_config, "quant_type")
                and running_config.quant_type != ""
                and running_config.quant_type != training_config.quant_type
            ):
                raise ValueError(
                    "Model is a awq quantized model, cannot overwrite with another quant method"
                )
        # below we are updating training_config with opt (inference_config), though we might want to do the opposite # noqa: E501
        elif hasattr(
            running_config, "quant_type"
        ) and running_config.quant_type not in [
            "awq_gemm",
            "awq_gemv",
        ]:  # we still want to be able to load fp16/32 models
            # with bnb 4bit to minimize ram footprint
            # this is probably not useful anymore as running config will already have the info we need, and the opposite case is handled above # noqa: E501
            training_config.quant_layers = running_config.quant_layers
            training_config.quant_type = running_config.quant_type
            training_config.lora_layers = []
        else:
            # new case, we might want to retrieve quant stuff from training_config
            running_config.quant_layers = training_config.quant_layers
            running_config.quant_type = training_config.quant_type

        if (
            running_config.world_size > 1
            and running_config.parallel_mode == "tensor_parallel"
        ):
            # same, probably not needed anymore
            # training_config.world_size = running_config.world_size
            # training_config.parallel_mode = running_config.parallel_mode
            # training_config.gpu_ranks = running_config.gpu_ranks
            device = torch.device("cuda", device_id)
            offset = device_id
        else:
            if use_gpu(running_config):
                if len(running_config.gpu_ranks) > 0:
                    device_id = running_config.gpu_ranks[0]
                device = get_device(device_id=device_id)
            else:
                device = torch.device("cpu")
            offset = 0
        # not sure about this one either, do we want to retrieve the value from training sometimes?
        # if hasattr(running_config, "self_attn_type"):
        #     training_config.self_attn_type = running_config.self_attn_type

        model_config._validate_model_config()
        training_config._validate_running_config()  # not sure it's needed
        vocabs = dict_to_vocabs(checkpoint["vocab"])

        # Avoid functionality on inference
        # not sure this will be needed anymore here, though we might need to reconcile train/inference config at some point # noqa: E501
        training_config.update(
            update_vocab=False,
            dropout_steps=[0],
            dropout=[0.0],
            attention_dropout=[0.0],
        )
        # required to force no dropout at inference with flash

        return (
            model_config,
            running_config,
            vocabs,
            device,
            offset,
        )

    @classmethod
    def build_base_model(cls, config, vocabs, running_config=None):
        model = cls.build_blocks(config, vocabs, running_config=running_config)
        model.maybe_quantize(running_config)
        model.maybe_lora(running_config)
        if config.decoder is not None:
            model.build_generator(config, vocabs)
        else:
            model.generator = None
        return model

    @classmethod
    def load_test_model(cls, config, device_id=0, model_path=None):
        """
        Moved from legacy model_builder.
        We can probably refactor better this whole logic at some point.
        """
        if model_path is None:
            model_path = config.model_path[0]
        checkpoint = load_checkpoint(model_path)

        checkpoint_model_config = checkpoint["config"].model
        # we actually need to merge inference opts and config here
        config.model = checkpoint_model_config
        # if not set in inference config, override with checkpoint (generalize to more fields?)
        if "quant_type" not in config.model_fields_set:
            config.quant_type = checkpoint["config"].training.quant_type
        if "quant_layers" not in config.model_fields_set:
            config.quant_layers = checkpoint["config"].training.quant_layers
        vocabs = None
        # not super clean inheritance anti-pattern,
        # might be enhanced if checkpoint loading is split from model instanciation
        model, vocabs, model_config = get_model_class(config.model).from_config(
            config, vocabs, checkpoint, device_id, running_config=config
        )
        return vocabs, model, model_config

    def init_weights(self, running_config):
        match running_config.param_init_method:
            case "normal":
                for module in self.modules():
                    for param_name, param in module.named_parameters():
                        if param_name == "weight" and param.dim() > 1:
                            normal_(
                                module.weight, mean=0.0, std=running_config.param_init
                            )
                        elif param_name == "bias":
                            zeros_(param)
            case "uniform":
                # taken from legacy code, we might want to zero bias for coherence
                for param in self.parameters():
                    uniform_(
                        param, -running_config.param_init, running_config.param_init
                    )
            case "xavier_uniform":
                for module in self.modules():
                    for param_name, param in module.named_parameters():
                        if param_name == "weight" and param.dim() > 1:
                            xavier_uniform_(param)
                        elif param_name == "bias":
                            zeros_(param)

    @classmethod
    def from_config(
        cls,
        model_config,  # ModelConfig
        vocabs,
        checkpoint,
        device_id,
        training=False,
        running_config=None,  # TrainingConfig / PredictConfig
    ):
        # shall we split in two classes InferenceModel/TrainingModel ?
        # opt = running_config  # patch to make it work, need to diffuse change downstream
        # patch for inference mode
        # if hasattr(config, "model"):
        #     model_opt = config.model
        # else:
        #     model_opt = opt
        # model_opt = config
        logger.info("Building model...")
        # moving up in build_model chain, step by step
        if not training:
            (
                model_config,
                running_config,
                vocabs,
                device,
                offset,
            ) = cls.inference_logic(checkpoint, running_config, vocabs, device_id)
        model = cls.build_blocks(
            model_config, vocabs, running_config=running_config
        )  # corresponds to build_task_specific_model
        # TODO: handle this better at some point?
        model.share_decoder_embeddings = model_config.share_decoder_embeddings
        # generator -> shall it be called within build_blocks?
        if model_config.decoder is not None:
            model.build_generator(model_config, vocabs)
        else:
            model.generator = None
        # 1 build_base_model
        # quantization stuff
        model.maybe_quantize(
            running_config
        )  # not sure about this one, as quantize opts are not in model_config
        # -> it's not a model config we need here but a running config potentially updated with checkpoint stuff # noqa: E501
        # lora stuff
        model.maybe_lora(running_config)  # same
        # 0 build_model # TODO
        # init params & update vocab stuff
        # If new training initialize the model params
        # If update_vocab init also but checkpoint will overwrite old weights
        if checkpoint is None or getattr(running_config, "update_vocab", False):
            model.init_weights(running_config)

            if hasattr(model, "encoder") and hasattr(model.encoder, "embeddings"):
                model.src_emb.load_pretrained_vectors(running_config.pre_word_vecs_enc)
            if hasattr(model.decoder, "embeddings"):
                model.tgt_emb.load_pretrained_vectors(running_config.pre_word_vecs_dec)
        # dtype/amp/apex stuff
        # ONLY for legacy fusedam with amp pytorch requires NOT to half the model
        if training:
            model.training_logic(running_config, vocabs, checkpoint, device_id)
            logger.info(model)
        else:
            # actually load state dict here
            logger.info("Loading data into the model")
            model.load_checkpoint(
                running_config,
                vocabs,
                checkpoint,
                device,
                offset,
            )
            if running_config.compute_dtype == torch.int8:
                torch.quantization.quantize_dynamic(
                    model, dtype=torch.qint8, inplace=True
                )
            del checkpoint
            model.eval()
            for name, module in model.named_modules():
                if hasattr(module, "dropout_p"):
                    module.dropout_p = 0.0

        return model, vocabs, model_config

    def forward(self, src, tgt, src_len, bptt=False, with_align=False):
        """Forward propagate a `src` and `tgt` pair for training.

        Args:
            src (Tensor): A source sequence passed to encoder.
                Typically for input this will be a padded `LongTensor`
                of size ``(batch, len)``. However, may be an
                image or other generic input depending on encoder.
            tgt (LongTensor): A target sequence passed to decoder.
                Size ``(batch, tgt_len)``.
            src_len(LongTensor): The src lengths, pre-padding ``(batch,)``.
            bptt (Boolean): A flag indicating if truncated bptt is set.
                If bptt is false then init decoder state.
            with_align (Boolean): A flag indicating whether output alignment,
                Only valid for transformer decoder.

        Returns:
            (FloatTensor, dict[str, FloatTensor]):

            * decoder output ``(batch, tgt_len, hidden)``
            * dictionary of attention weights ``(batch, tgt_len, src_len)``"""

        raise NotImplementedError

    def update_dropout(self, dropout, attention_dropout):
        raise NotImplementedError

    def _load_param(self, name, module, param_name, param, buf_list, ckpt_t, offset):
        if module.__class__.__name__ == "WQLinear_GEMM":
            # ugly patch because in_feat and out_feat are reversed in WQLinear_GEMM
            param.data = param.data.transpose(0, 1)
            ckpt_t = ckpt_t.transpose(0, 1)
        if name.split(".")[-1] in [
            "linear_keys",
            "linear_values",
            "linear_query",
            "gate_up_proj",
            "up_proj",
        ]:
            col_slice_start = param.data.size(0) * offset
            col_slice_end = param.data.size(0) * (offset + 1)
        else:
            col_slice_start = 0
            col_slice_end = param.data.size(0)
        if param.data.dim() == 2:
            if name.split(".")[-1] in ["final_linear", "down_proj"]:
                row_slice_start = param.data.size(1) * offset
                row_slice_end = param.data.size(1) * (offset + 1)
            else:
                row_slice_start = 0
                row_slice_end = param.data.size(1)
            assert (
                param.data.size()
                == ckpt_t[
                    col_slice_start:col_slice_end,
                    row_slice_start:row_slice_end,
                ].size()
            ), (
                "An error in model's partition and checkpoint's slice was detected, "
                f"[{name}, {module}, {param_name}, {param.data.size()}, {ckpt_t.size()}]"
            )
            if name + "." + param_name in buf_list:
                if module.__class__.__name__ == "WQLinear_GEMM":
                    module.register_buffer(
                        param_name,
                        ckpt_t[
                            col_slice_start:col_slice_end,
                            row_slice_start:row_slice_end,
                        ].transpose(0, 1),
                    )
                else:
                    module.register_buffer(
                        param_name,
                        ckpt_t[
                            col_slice_start:col_slice_end,
                            row_slice_start:row_slice_end,
                        ],
                    )
            else:
                param.data = ckpt_t[
                    col_slice_start:col_slice_end,
                    row_slice_start:row_slice_end,
                ]
        else:
            assert (
                param.data.size() == ckpt_t[col_slice_start:col_slice_end].size()
            ), "An error in model's partition and checkpoint's slice was detected"
            if name + "." + param_name in buf_list:
                module.register_buffer(
                    param_name, ckpt_t[col_slice_start:col_slice_end]
                )
            else:
                param.data = ckpt_t[col_slice_start:col_slice_end]

    def load_safe_state_dict(
        self,
        model_path,
        running_config=None,
        vocabs=None,
        checkpoint=None,
        device=torch.device("cpu"),
        offset=0,
        strict=False,
    ):
        """Custom state_dict loading to enable moving module on device as they are loaded

        Args:
            model_path: Model path
            running_config: RunningConfig (either training or predict)
            vocabs: src/tgt vocabs
            checkpoint: config/vocabs loaded from checkpoint
            device: device to move parameters to
            offset: for tensor_parallel
            strict: stric loading of all parameters
        """
        # bitsandbytes quantize weights when .cuda() is called
        # for huge models we need to save Ram
        # so we load the weights  module by module and transfer them to GPU for quantization
        try:
            import safetensors
        except ImportError:
            raise ImportError("run: pip install safetensors, to use safetensors")
        enc_emb_name = "src_emb.embeddings.weight"
        dec_emb_name = "tgt_emb.embeddings.weight"
        keyfound = {}
        shards = glob(os.path.join(model_path, "model.*.safetensors"))
        if len(shards) == 0:
            raise ValueError("No safetensors file found")
        f = []
        keys_shard = {}
        for i, shard in enumerate(shards):
            f.append(safetensors.safe_open(shard, framework="pt", device="cpu"))
            for key in f[i].keys():
                keys_shard[key] = i
        if device == torch.device("cpu"):
            offset = 0
        buf_list = []
        for buf_name, buf in self.named_buffers():
            buf_list.append(buf_name)
        # special handling for update_vocab
        updated_params = {}
        if getattr(running_config, "update_vocab", False):
            updated_params["generator.weight"] = self.generator.state_dict()["weight"]
            updated_params["generator.bias"] = self.generator.state_dict()["bias"]
            for side, emb_name in [("src", enc_emb_name), ("tgt", dec_emb_name)]:
                if emb_name not in keys_shard.keys():
                    continue
                else:
                    # initialize
                    updated_params[emb_name] = self.state_dict()[emb_name]
                new_tokens = []
                checkpoint_vocabs = dict_to_vocabs(checkpoint["vocab"])
                for i, tok in enumerate(vocabs[side].ids_to_tokens):
                    if tok in checkpoint_vocabs[side]:
                        old_i = checkpoint_vocabs[side].lookup_token(tok)
                        checkpoint_emb = f[keys_shard[emb_name]].get_tensor(emb_name)
                        updated_params[emb_name][i] = checkpoint_emb[old_i]
                        if side == "tgt":
                            generator_weight = f[
                                keys_shard["generator.weight"]
                            ].get_tensor("generator.weight")
                            updated_params["generator.weight"][i] = generator_weight[
                                old_i
                            ]
                            generator_bias = f[keys_shard["generator.bias"]].get_tensor(
                                "generator.bias"
                            )
                            updated_params["generator.bias"][i] = generator_bias[old_i]
                    else:
                        new_tokens.append(tok)
                logger.info("%s: %d new tokens" % (side, len(new_tokens)))

        for name, module in self.named_modules():
            named_buf_and_param = list(module.named_buffers()) + list(
                module.named_parameters()
            )
            for param_name, param in named_buf_and_param:
                # special handling for update vocab related stuff
                # if param_name in [enc_emb_name, dec_emb_name, ]
                if len(param_name.split(".")) == 1:  # only last key
                    if name + "." + param_name in updated_params.keys():
                        ckpt_t = updated_params[name + "." + param_name]
                        self._load_param(
                            name, module, param_name, param, buf_list, ckpt_t, offset
                        )
                        keyfound[name + "." + param_name] = True
                    if name + "." + param_name in keys_shard.keys():

                        ckpt_t = f[keys_shard[name + "." + param_name]].get_tensor(
                            name + "." + param_name
                        )
                        self._load_param(
                            name, module, param_name, param, buf_list, ckpt_t, offset
                        )
                        keyfound[name + "." + param_name] = True
                    elif strict and (
                        "lora" not in param_name and "slopes" not in param_name
                    ):
                        # Let's warn instead of just passing
                        logger.info(
                            "Missing key in safetensors checkpoint: %s" % name
                            + "."
                            + param_name
                        )
                        if (
                            f"{name}.{param_name}"
                            in ["generator.weight", "generator.bias"]
                            and self.share_decoder_embeddings
                        ):
                            logger.info(
                                "└─> Sharing from embeddings matrix since "
                                "`share_decoder_embeddings` flag is enabled."
                            )
                    if getattr(running_config, "compute_dtype", None) == torch.int8:
                        torch.quantization.quantize_dynamic(module, inplace=True)
                    else:
                        module.to(
                            getattr(running_config, "storage_dtype", torch.float32)
                        )
                    module.to(device)
        for key in keys_shard.keys():
            if key not in keyfound.keys() and key not in buf_list:
                raise ValueError(
                    "Extra keys in model state_dict do not match the model config %s"
                    % key
                )

    def count_parameters(self, log=print):
        """Count number of parameters in model (& print with `log` callback).

        Returns: (int, int)
            encoder side parameter count
            decoder side parameter count"""
        trainable = defaultdict(int)
        non_trainable = defaultdict(int)
        emb, enc, dec, gen, other = 0, 0, 0, 0, 0
        for name, param in self.named_parameters():
            if "encoder" in name:
                enc += param.nelement()
            elif "decoder" in name:
                dec += param.nelement()
            elif "embeddings" in name:
                emb += param.nelement()
            elif "generator" in name:
                gen += param.nelement()
            else:
                # mostly zero, but might be useful to grab edge cases
                other += param.nelement()
            if param.requires_grad:
                trainable[str(param.dtype)] += param.numel()
            else:
                non_trainable[str(param.dtype)] += param.numel()

        if callable(log):
            log("embeddings: {}".format(emb))
            log("encoder: {}".format(enc))
            log("decoder: {}".format(dec))
            log("generator: {}".format(gen))
            log("other: {}".format(other))
            log("* number of parameters: {}".format(emb + enc + dec + gen + other))
            log("Trainable parameters = %s" % str(dict(trainable)))
            log("Non trainable parameters = %s" % str(dict(non_trainable)))


class EncoderDecoderModel(BaseModel):
    """EncoderDecoderModel Class
    See :class:`~eole.models.BaseModel` for options."""

    def __init__(self, **kwargs):
        super(EncoderDecoderModel, self).__init__(**kwargs)
        self.tgt_shift = 1
        # we might want to disable this constructor some way
        if self.encoder is None or self.decoder is None:
            raise ValueError(
                "A EncoderDecoderModel requires both an Encoder and a Decoder"
            )
        if self.add_estimator:
            self.estimator = FeedForward(self.hidden_size)

    @classmethod
    def build_blocks(cls, model_config, vocabs, running_config=None):
        src_emb = build_src_emb(model_config, vocabs, running_config=running_config)
        encoder = build_encoder(model_config, running_config=running_config)
        tgt_emb = build_tgt_emb(
            model_config,
            vocabs,
            running_config=running_config,
            share_embeddings=model_config.share_embeddings,
            src_emb=src_emb,
        )
        decoder = build_decoder(model_config, running_config=running_config)
        return cls(
            encoder=encoder,
            decoder=decoder,
            src_emb=src_emb,
            tgt_emb=tgt_emb,
            add_estimator=model_config.add_estimator,
            hidden_size=model_config.decoder.hidden_size,
        )
        # from there, the base blocks exist, and the rest is done in the from_opt from base class

    def forward(self, src, tgt, src_len, bptt=False, with_align=False):
        """An EncoderDecoderModel forward the src side to the encoder.
        Then the output of encoder ``enc_out`` is forwarded to the
        decoder along with the target excluding the last token.
        The decoder state is initiliazed with:
        * enc_final_hs in the case of RNNs
        * enc_out + enc_final_hs in the case of CNNs
        * src in the case of Transformer"""
        mask = sequence_mask(src_len)
        enc_out, enc_final_hs = self.encoder(self.src_emb(src), mask=mask)
        if not bptt:
            self.decoder.init_state(src=src, enc_out=enc_out, enc_final_hs=enc_final_hs)

        pad_idx = self.src_emb.word_padding_idx
        src_pad_mask = src.eq(pad_idx).unsqueeze(1)  # [B, 1, T_src]
        tgt_pad_mask = tgt[:, :-1].eq(pad_idx).unsqueeze(1)  # [B, 1, T_tgt]

        dec_in = tgt[:, :-1]
        dec_out, attns = self.decoder(
            self.tgt_emb(dec_in),
            enc_out=enc_out,
            src_len=src_len,
            with_align=with_align,
            src_pad_mask=src_pad_mask,
            tgt_pad_mask=tgt_pad_mask,
        )

        if self.add_estimator:  # we take the average of dec_out using the pad mask
            pad_mask2 = ~dec_in.eq(pad_idx)
            in_estim2 = (dec_out * pad_mask2.unsqueeze(-1).float()).sum(
                dim=1
            ) / pad_mask2.sum(dim=1, keepdim=True).float()
            estim = self.estimator(in_estim2.to(dec_out.dtype)).squeeze(-1)
        else:
            estim = None

        return dec_out, attns, estim

    def update_dropout(self, dropout, attention_dropout):
        self.encoder.update_dropout(dropout, attention_dropout)
        self.src_emb.update_dropout(dropout)
        self.decoder.update_dropout(dropout, attention_dropout)
        self.tgt_emb.update_dropout(dropout)


class DecoderModel(BaseModel):
    """DecoderModel Class
    Currently TransformerLMDecoder is the only LM decoder implemented

    Args:
        decoder (eole.decoders.TransformerLMDecoder): a transformer decoder"""

    def __init__(self, **kwargs):
        super(DecoderModel, self).__init__(**kwargs)
        self.tgt_shift = 0
        if self.encoder is not None:
            raise ValueError("DecoderModel should not be used" "with an encoder")
        if self.decoder is None:
            raise ValueError("DecoderModel requires a Decoder")
        if self.add_estimator:
            self.estimator = FeedForward(self.hidden_size)

    @classmethod
    def build_blocks(cls, model_config, vocabs, running_config=None):
        tgt_emb = build_tgt_emb(model_config, vocabs, running_config=running_config)
        decoder = build_decoder(model_config, running_config=running_config)
        return cls(
            decoder=decoder,
            tgt_emb=tgt_emb,
            add_estimator=model_config.add_estimator,
            hidden_size=model_config.decoder.hidden_size,
        )
        # from there, the base blocks exist, and the rest is done in the from_opt from base class

    def forward(self, src, tgt, src_len, bptt=False, with_align=False):
        """A DecoderModel forward the src side to the decoder along
        with the source lengths vector. It is a decoder only LM (cf GPT-2)"""

        if not bptt:
            self.decoder.init_state()
        emb = self.tgt_emb(src)
        pad_idx = self.tgt_emb.word_padding_idx
        pad_mask = src.eq(pad_idx).unsqueeze(1)  # [B, 1, T_tgt]
        dec_out, attns = self.decoder(
            emb,
            enc_out=None,
            src_len=src_len,
            with_align=with_align,
            tgt_pad_mask=pad_mask,
        )

        if self.add_estimator:  # we take the average of dec_out using the pad mask
            pad_mask2 = ~src.eq(pad_idx)
            in_estim2 = (dec_out * pad_mask2.unsqueeze(-1).float()).sum(
                dim=1
            ) / pad_mask2.sum(dim=1, keepdim=True).float()
            estim = self.estimator(in_estim2.to(dec_out.dtype)).squeeze(-1)
        else:
            estim = None

        return dec_out, attns, estim

    def update_dropout(self, dropout, attention_dropout):
        self.decoder.update_dropout(dropout, attention_dropout)
        self.tgt_emb.update_dropout(dropout)


class EncoderModel(BaseModel):
    """EncoderModel Class
    Currently TransformerEncoder is the only Encoder implemented

    Args:
        encoder (eole.encoders.TransformerEncoder): a transformer encoder"""

    def __init__(self, **kwargs):
        super(EncoderModel, self).__init__(**kwargs)
        self.tgt_shift = 1
        if self.decoder is not None:
            raise ValueError("EncoderModel should not be used" "with a decoder")
        if self.encoder is None:
            raise ValueError("EncoderModel requires an Encoder")
        if self.add_estimator:
            self.estimator = FeedForward(self.hidden_size)

    @classmethod
    def build_blocks(cls, model_config, vocabs, running_config=None):
        src_emb = build_src_emb(model_config, vocabs, running_config=running_config)
        encoder = build_encoder(model_config, running_config=running_config)
        return cls(
            encoder=encoder,
            src_emb=src_emb,
            add_estimator=model_config.add_estimator,
            hidden_size=model_config.encoder.hidden_size,
        )
        # from there, the base blocks exist, and the rest is done in the from_opt from base class

    def forward(self, src, tgt, src_len, bptt=False, with_align=False):
        """An EncoderModel encodes the source sentence to build hidden states"""

        mask = sequence_mask(src_len)
        enc_out, enc_final_hs = self.encoder(self.src_emb(src), mask=mask)
        if self.add_estimator:
            # Version with average
            """
            pad_idx = self.tgt_emb.word_padding_idx
            pad_mask1 = ~src.eq(pad_idx)
            in_estim1 = (enc_out * pad_mask1.unsqueeze(-1).float()).sum(
                dim=1
            ) / pad_mask1.sum(dim=1, keepdim=True).float()
            estim = self.estimator(in_estim1.half()).squeeze(-1)
            """
            # Version with first token
            estim = self.estimator(enc_out[:, 0, :]).squeeze(-1)
        else:
            estim = None

        return enc_out, enc_final_hs, estim

    def update_dropout(self, dropout, attention_dropout):
        self.encoder.update_dropout(dropout, attention_dropout)


def get_model_class(model_config):
    # might have more cases later
    if model_config.decoder is None:
        return EncoderModel
    elif model_config.encoder is None:
        return DecoderModel
    else:
        return EncoderDecoderModel<|MERGE_RESOLUTION|>--- conflicted
+++ resolved
@@ -13,13 +13,8 @@
     mark_only_lora_as_trainable,
 )
 from torch.nn.utils import skip_init
-<<<<<<< HEAD
 from torch.nn.init import xavier_uniform_, zeros_, uniform_, normal_
-from eole.utils.misc import use_gpu, sequence_mask
-=======
-from torch.nn.init import xavier_uniform_, zeros_, uniform_
 from eole.utils.misc import use_gpu, sequence_mask, get_device
->>>>>>> 42e26b83
 from eole.inputters.inputter import dict_to_vocabs
 
 # copied from model_builder to facilitate tests, but should not live there in the end
