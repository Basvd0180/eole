--- conflicted
+++ resolved
@@ -303,21 +303,18 @@
                 )
             else:
                 tokenizer_config_json = None
-<<<<<<< HEAD
             if os.path.exists(os.path.join(args.model_dir, "special_tokens_map.json")):
                 tokenizer_config_json = os.path.join(
                     args.model_dir, "special_tokens_map.json"
                 )
             else:
                 tokenizer_config_json = None
-=======
             if os.path.exists(os.path.join(args.model_dir, "generation_config.json")):
                 generation_config_json = os.path.join(
                     args.model_dir, "generation_config.json"
                 )
             else:
                 generation_config_json = None
->>>>>>> b5df05c5
         else:
             directory_path = args.output
             os.makedirs(directory_path, exist_ok=True)
@@ -594,7 +591,7 @@
             "n_positions": 0,
         }
         left_pad = True
-        eos_token = None
+        # eos_token = None
         optional_eos = []
         mapped_tokens = []
 
@@ -954,11 +951,11 @@
                         data["added_tokens_decoder"][str(index)]["content"]
                         for index in eos_token_id[1:]
                     ]
-                    eos_token = optional_eos[0]
-                elif isinstance(eos_token_id, int):
-                    eos_token = data["added_tokens_decoder"][str(eos_token_id)][
-                        "content"
-                    ]
+                    # eos_token = optional_eos[0]
+                # elif isinstance(eos_token_id, int):
+                #     eos_token = data["added_tokens_decoder"][str(eos_token_id)][
+                #         "content"
+                #     ]
                 # Automatically convert added_tokens into mapped_tokens
                 mapped_tokens = [
                     (
@@ -970,7 +967,6 @@
         else:
             add_bos_token = True
 
-<<<<<<< HEAD
         vocabs = {"specials": {}}
 
         if special_tokens_json is not None:
@@ -984,7 +980,6 @@
                         vocabs["specials"][token_name] = token
                     elif isinstance(token, dict):
                         vocabs["specials"][token_name] = token["content"]
-=======
         if generation_config_json is not None:
             with open(generation_config_json, encoding="utf-8") as f:
                 data = json.load(f)
@@ -994,9 +989,6 @@
                 for key in keys:
                     if key in data.keys():
                         generation_config_dict[key] = data[key]
-
-        vocabs = {}
->>>>>>> b5df05c5
         if (
             tokenizer_model is not None
         ):  # sentencepiece mode (might be good to check it's a SP model)
@@ -1016,19 +1008,16 @@
                 vocab.extend(newtokens)
                 for tok in data["added_tokens"]:
                     vocab[tok["id"]] = tok["content"]
-<<<<<<< HEAD
-=======
-            if "<|startoftext|>" in vocab:
-                index = vocab.index("<|startoftext|>")
-                vocab[index] = DefaultTokens.BOS
-            if eos_token is not None:
-                if eos_token in vocab and "</s>" not in vocab:
-                    index = vocab.index(eos_token)
-                    vocab[index] = DefaultTokens.EOS
-            if "<0x00>" in vocab:
-                index = vocab.index("<0x00>")
-                vocab[index] = DefaultTokens.PAD
->>>>>>> b5df05c5
+            # if "<|startoftext|>" in vocab:
+            #     index = vocab.index("<|startoftext|>")
+            #     vocab[index] = DefaultTokens.BOS
+            # if eos_token is not None:
+            #     if eos_token in vocab and "</s>" not in vocab:
+            #         index = vocab.index(eos_token)
+            #         vocab[index] = DefaultTokens.EOS
+            # if "<0x00>" in vocab:
+            #     index = vocab.index("<0x00>")
+            #     vocab[index] = DefaultTokens.PAD
             src_vocab = pyonmttok.build_vocab_from_tokens(
                 vocab,
             )
@@ -1053,20 +1042,16 @@
                     vocab.append(DefaultTokens.VOCAB_PAD + str(i))
             for tok in data["added_tokens"]:
                 vocab[tok["id"]] = tok["content"]
-<<<<<<< HEAD
-=======
-            if "<|startoftext|>" in vocab:
-                index = vocab.index("<|startoftext|>")
-                vocab[index] = DefaultTokens.BOS
-            if "<|begin_of_text|>" in vocab:
-                index = vocab.index("<|begin_of_text|>")
-                vocab[index] = DefaultTokens.BOS
-            if eos_token is not None:
-                if eos_token in vocab and "</s>" not in vocab:
-                    index = vocab.index(eos_token)
-                    vocab[index] = DefaultTokens.EOS
->>>>>>> b5df05c5
-
+            # if "<|startoftext|>" in vocab:
+            #     index = vocab.index("<|startoftext|>")
+            #     vocab[index] = DefaultTokens.BOS
+            # if "<|begin_of_text|>" in vocab:
+            #     index = vocab.index("<|begin_of_text|>")
+            #     vocab[index] = DefaultTokens.BOS
+            # if eos_token is not None:
+            #     if eos_token in vocab and "</s>" not in vocab:
+            #         index = vocab.index(eos_token)
+            #         vocab[index] = DefaultTokens.EOS
             src_vocab = pyonmttok.build_vocab_from_tokens(vocab)
 
             tokenizer_basename = "bpe.model"
@@ -1108,12 +1093,8 @@
             tgt_vocab_size=vocab_size,
             vocab_size_multiple=8,
             decoder_start_token=vocabs["decoder_start_token"],
-<<<<<<< HEAD
             **vocabs["specials"],
-            transforms=["filtertoolong"],
-=======
             transforms=["onmt_tokenize", "filtertoolong"],
->>>>>>> b5df05c5
             transforms_configs={
                 "filtertoolong": {"src_seq_length": 512, "tgt_seq_length": 512},
                 "onmt_tokenize": {
